/// @file writer.hpp
#pragma once
#include <algorithm>
#include <fstream>
#include <limits>
#include <memory>
#include <sstream>
#include <stdexcept>
#include <stdint.h>
#include <string>
#include <type_traits>
#include <vector>
#include "chunks.hpp"
#include "utils.hpp"

namespace bw64 {

  const uint32_t MAX_NUMBER_OF_UIDS = 1024;

  /**
   * @brief BW64 Writer class
   *
   * Normally, you will create an instance of this class using
   * bw64::writeFile().
   *
   * This is a
   * [RAII](https://en.wikipedia.org/wiki/Resource_acquisition_is_initialization)
   * class, meaning that the file will be opened and initialized (required
   * headers etc.) on construction, and closed and finalized (writing chunk
   * sizes etc.) on destruction.
   */
  class Bw64Writer {
   public:
    /**
     * @brief Open a new BW64 file for writing
     *
     * Opens a new BW64 file for writing, initializes everything up to the
     * `data` chunk. Afterwards, you may write interleaved audio samples to this
     * file.
     *
     * @warning If the file already exists it will be overwritten.
     *
     * If you need any chunks to appear *before* the data chunk, include them in
     * the `additionalChunks`. They will be written directly after opening the
     * file.
     *
     * @note For convenience, you might consider using the `writeFile` helper
     * function.
     */
    Bw64Writer(const char* filename, uint16_t channels, uint32_t sampleRate,
               uint16_t bitDepth,
               std::vector<std::shared_ptr<Chunk>> additionalChunks,
               bool useExtensible = false,
               bool useFloat = false,
               uint32_t channelMask = 0) {
      fileStream_.open(filename, std::fstream::out | std::fstream::binary);
      if (!fileStream_.is_open()) {
        std::stringstream errorString;
        errorString << "Could not open file: " << filename;
        throw std::runtime_error(errorString.str());
      }
      writeRiffHeader();
<<<<<<< HEAD
      writeChunkPlaceholder(utils::fourCC("JUNK"), 28u);
      
      if (useExtensible) {
        auto formatChunk = std::make_shared<FormatInfoChunk>(channels, sampleRate, bitDepth,
          std::make_shared<ExtraData>(bitDepth, channelMask,
            useFloat ? sKSDATAFORMAT_SUBTYPE_IEEE_FLOAT : sKSDATAFORMAT_SUBTYPE_PCM),
          WAVE_FORMAT_EXTENSIBLE);
        writeChunk(formatChunk);
      } else {
        auto formatChunk = std::make_shared<FormatInfoChunk>(channels, sampleRate, bitDepth,
          nullptr,
          useFloat ? WAVE_FORMAT_IEEE_FLOAT : WAVE_FORMAT_PCM);
        writeChunk(formatChunk);
      }
=======
      // 28 byte ds64 header + 12 byte entry for axml
      writeChunkPlaceholder(utils::fourCC("JUNK"), 40u);
      auto formatChunk =
          std::make_shared<FormatInfoChunk>(channels, sampleRate, bitDepth);
      writeChunk(formatChunk);
>>>>>>> d3dae5c7

      for (auto chunk : additionalChunks) {
        writeChunk(chunk);
      }
      if (!chnaChunk()) {
        writeChunkPlaceholder(utils::fourCC("chna"),
                              MAX_NUMBER_OF_UIDS * 40 + 4);
      }
      auto dataChunk = std::make_shared<DataChunk>();
      writeChunk(dataChunk);
    }

    /// finalise and close the file
    ///
    /// Write all yet-to-be-written chunks to the file and finalize all
    /// required information, i.e. the final chunk sizes etc.
    ///
    /// It is recommended to call this before the destructor, to handle
    /// exceptions. If it does throw, this object may be in an invalid state,
    /// so do not try again without creating a new object.
    void close() {
      if (!fileStream_.is_open()) return;

      try {
        finalizeDataChunk();
        for (auto chunk : postDataChunks_) {
          writeChunk(chunk);
        }
        finalizeRiffChunk();
        fileStream_.close();
      } catch (...) {
        // ensure that if an exception is thrown the file is still closed, so
        // the destructor does not throw the same exception
        fileStream_.close();
        throw;
      }

      if (!fileStream_.good())
        throw std::runtime_error("file error detected when closing");
    }

    /// destructor; this will finalise and close the file if it has not
    /// already been done, but it is recommended to call close() first to
    /// handle exceptions
    ~Bw64Writer() { close(); }

    /// @brief Get format tag
    uint16_t formatTag() const { return formatChunk()->formatTag(); };
    /// @brief Get number of channels
    uint16_t channels() const { return formatChunk()->channelCount(); };
    /// @brief Get sample rate
    uint32_t sampleRate() const { return formatChunk()->sampleRate(); };
    /// @brief Get bit depth
    uint16_t bitDepth() const { return formatChunk()->bitsPerSample(); };
    /// @brief Get number of frames
    uint64_t framesWritten() const {
      return dataChunk()->size() / formatChunk()->blockAlignment();
    }

    template <typename ChunkType>
    std::vector<std::shared_ptr<ChunkType>> chunksWithId(
        const std::vector<Chunk>& chunks, uint32_t chunkId) const {
      std::vector<char> foundChunks;
      auto chunk =
          std::copy_if(chunks.begin(), chunks.end(), foundChunks.begin(),
                       [chunkId](const std::shared_ptr<Chunk> chunk) {
                         return chunk->id() == chunkId;
                       });
      return foundChunks;
    }

    template <typename ChunkType>
    std::shared_ptr<ChunkType> chunk(
        const std::vector<std::shared_ptr<Chunk>>& chunks,
        uint32_t chunkId) const {
      auto chunk = std::find_if(chunks.begin(), chunks.end(),
                                [chunkId](const std::shared_ptr<Chunk> chunk) {
                                  return chunk->id() == chunkId;
                                });
      if (chunk != chunks.end()) {
        return std::static_pointer_cast<ChunkType>(*chunk);
      } else {
        return nullptr;
      }
    }

    std::shared_ptr<DataSize64Chunk> ds64Chunk() const {
      return chunk<DataSize64Chunk>(chunks_, utils::fourCC("ds64"));
    }
    std::shared_ptr<FormatInfoChunk> formatChunk() const {
      return chunk<FormatInfoChunk>(chunks_, utils::fourCC("fmt "));
    }
    std::shared_ptr<DataChunk> dataChunk() const {
      return chunk<DataChunk>(chunks_, utils::fourCC("data"));
    }
    std::shared_ptr<ChnaChunk> chnaChunk() const {
      return chunk<ChnaChunk>(chunks_, utils::fourCC("chna"));
    }
    std::shared_ptr<AxmlChunk> axmlChunk() const {
      return chunk<AxmlChunk>(chunks_, utils::fourCC("axml"));
    }

    /// @brief Check if file is bigger than 4GB and therefore a BW64 file
    bool isBw64File() {
      if (riffChunkSize() > UINT32_MAX) {
        return true;
      }

      for (auto& header : chunkHeaders_)
        if (header.size > UINT32_MAX) return true;

      return false;
    }

    /// @brief Use RF64 ID for outer chunk (when >4GB) rather than BW64
    void useRf64Id(bool state) { useRf64Id_ = state; }

    void setChnaChunk(std::shared_ptr<ChnaChunk> chunk) {
      if (chunk->numUids() > 1024) {
        // TODO: make pre data chunk chna chunk a JUNK chunk and add chnaChunk
        // to postDataChunks_?
        throw std::runtime_error("number of trackUids is > 1024");
      }
      auto last_position = fileStream_.tellp();
      overwriteChunk(utils::fourCC("chna"), chunk);
      fileStream_.seekp(last_position);
    }

    void setAxmlChunk(std::shared_ptr<Chunk> chunk) {
      postDataChunks_.push_back(chunk);
    }

    /// @brief Get the chunk size for header
    uint32_t chunkSizeForHeader(uint32_t id) {
      if (chunkHeader(id).size >= UINT32_MAX) {
        return UINT32_MAX;
      } else {
        return static_cast<uint32_t>(chunkHeader(id).size);
      }
    }

    /// @brief Calculate riff chunk size
    uint64_t riffChunkSize() {
      auto last_position = fileStream_.tellp();
      fileStream_.seekp(0, std::ios::end);
      uint64_t endPos = fileStream_.tellp();
      fileStream_.seekp(last_position);
      return endPos - 8u;
    }

    /// @brief Write RIFF header
    void writeRiffHeader() {
      uint32_t RiffId = utils::fourCC("RIFF");
      uint32_t fileSize = UINT32_MAX;
      uint32_t WaveId = utils::fourCC("WAVE");
      utils::writeValue(fileStream_, RiffId);
      utils::writeValue(fileStream_, fileSize);
      utils::writeValue(fileStream_, WaveId);
    }

    /// @brief Update RIFF header
    void finalizeRiffChunk() {
      auto last_position = fileStream_.tellp();
      fileStream_.seekp(0);
      if (isBw64File()) {
        utils::writeValue(fileStream_,
                          utils::fourCC(useRf64Id_ ? "RF64" : "BW64"));
        utils::writeValue(fileStream_, (std::numeric_limits<uint32_t>::max)());
        overwriteJunkWithDs64Chunk();
      } else {
        utils::writeValue(fileStream_, utils::fourCC("RIFF"));
        uint32_t fileSize = static_cast<uint32_t>(riffChunkSize());
        utils::writeValue(fileStream_, fileSize);
      }
      fileStream_.seekp(last_position);
    }

    void overwriteJunkWithDs64Chunk() {
      auto ds64Chunk = std::make_shared<DataSize64Chunk>();
      ds64Chunk->bw64Size(riffChunkSize());
      // write data size even if it's not too big
      ds64Chunk->dataSize(dataChunk()->size());

      for (auto& header : chunkHeaders_)
        if (header.size > UINT32_MAX)
          ds64Chunk->setChunkSize(header.id, header.size);

      overwriteChunk(utils::fourCC("JUNK"), ds64Chunk);
    }

    void finalizeDataChunk() {
      if (dataChunk()->size() % 2 == 1) {
        utils::writeValue(fileStream_, '\0');
      }
      auto last_position = fileStream_.tellp();
      seekChunk(utils::fourCC("data"));
      utils::writeValue(fileStream_, utils::fourCC("data"));
      utils::writeValue(fileStream_, chunkSizeForHeader(utils::fourCC("data")));
      fileStream_.seekp(last_position);
    }

    /// @brief Write chunk template
    template <typename ChunkType>
    void writeChunk(std::shared_ptr<ChunkType> chunk) {
      if (chunk) {
        uint64_t position = fileStream_.tellp();
        chunkHeaders_.push_back(
            ChunkHeader(chunk->id(), chunk->size(), position));
        utils::writeChunk<ChunkType>(fileStream_, chunk,
                                     chunkSizeForHeader(chunk->id()));
        chunks_.push_back(chunk);
      }
    }

    void writeChunkPlaceholder(uint32_t id, uint32_t size) {
      uint64_t position = fileStream_.tellp();
      chunkHeaders_.push_back(ChunkHeader(id, size, position));
      utils::writeChunkPlaceholder(fileStream_, id, size);
    }

    /// @brief Overwrite chunk template
    template <typename ChunkType>
    void overwriteChunk(uint32_t id, std::shared_ptr<ChunkType> chunk) {
      if (chunk->size() > chunkHeader(id).size) {
        std::stringstream errorMsg;
        errorMsg << utils::fourCCToStr(chunk->id()) << " chunk is too large ("
                 << chunk->size() << " bytes) to overwrite "
                 << utils::fourCCToStr(id) << " chunk (" << chunkHeader(id).size
                 << " bytes)";
        throw std::runtime_error(errorMsg.str());
      }

      auto last_position = fileStream_.tellp();
      seekChunk(id);
      utils::writeChunk<ChunkType>(fileStream_, chunk, chunkSizeForHeader(id));
      fileStream_.seekp(last_position);
    }

    void seekChunk(uint32_t id) {
      auto header = chunkHeader(id);
      fileStream_.clear();
      fileStream_.seekp(header.position);
    }

    ChunkHeader& chunkHeader(uint32_t id) {
      auto foundHeader = std::find_if(
          chunkHeaders_.begin(), chunkHeaders_.end(),
          [id](const ChunkHeader header) { return header.id == id; });
      if (foundHeader != chunkHeaders_.end()) {
        return *foundHeader;
      }
      std::stringstream errorMsg;
      errorMsg << "no chunk with id '" << utils::fourCCToStr(id) << "' found";
      throw std::runtime_error(errorMsg.str());
    }

    /**
     * @brief Write frames to dataChunk
     *
     * @param[in] inBuffer Buffer to read samples from
     * @param[in]  frames   Number of frames to write
     *
     * @returns number of frames written
     */
    template <typename T, typename std::enable_if<
                              std::is_floating_point<T>::value, int>::type = 0>
    uint64_t write(T* inBuffer, uint64_t frames) {
      uint64_t bytesWritten = frames * formatChunk()->blockAlignment();
      rawDataBuffer_.resize(bytesWritten);
      utils::encodePcmSamples(inBuffer, &rawDataBuffer_[0],
                              frames * formatChunk()->channelCount(),
                              formatChunk()->bitsPerSample());
      fileStream_.write(&rawDataBuffer_[0], bytesWritten);
      dataChunk()->setSize(dataChunk()->size() + bytesWritten);
      chunkHeader(utils::fourCC("data")).size = dataChunk()->size();
      return frames;
    }


    /**
     * @brief Write frames to dataChunk
     *
     * @param[in]  inBuffer Buffer of interleaved samples to write
     * @param[in]  frames   Number of frames to write
     *
     * @returns number of frames written
     * @discussion inBuffer must match the wave formats internal
     *   type (16, 24, or 32 bit), (int or float).
     */
    template <typename T>
    uint64_t writeRaw(T* inBuffer, uint64_t frames) {
      if (formatChunk()->bitsPerSample() != sizeof(T) * 8) {
        throw std::runtime_error("format wrong size");
      }
      int frameSize = formatChunk()->blockAlignment();
      uint64_t bytesToWrite = frames * frameSize;
      uint64_t start = fileStream_.tellp();
      fileStream_.write((char *)inBuffer, bytesToWrite);
      uint64_t end = fileStream_.tellp();
      dataChunk()->setSize(dataChunk()->size() + (end - start));
      chunkHeader(utils::fourCC("data")).size = dataChunk()->size();
      return (end - start) / frameSize;
    }
    

   private:
    std::ofstream fileStream_;
    std::vector<char> rawDataBuffer_;
    std::vector<std::shared_ptr<Chunk>> chunks_;
    std::vector<ChunkHeader> chunkHeaders_;
    std::vector<std::shared_ptr<Chunk>> postDataChunks_;
    bool useRf64Id_{false};
  };

}  // namespace bw64<|MERGE_RESOLUTION|>--- conflicted
+++ resolved
@@ -60,9 +60,8 @@
         throw std::runtime_error(errorString.str());
       }
       writeRiffHeader();
-<<<<<<< HEAD
-      writeChunkPlaceholder(utils::fourCC("JUNK"), 28u);
-      
+      // 28 byte ds64 header + 12 byte entry for axml
+      writeChunkPlaceholder(utils::fourCC("JUNK"), 40u);
       if (useExtensible) {
         auto formatChunk = std::make_shared<FormatInfoChunk>(channels, sampleRate, bitDepth,
           std::make_shared<ExtraData>(bitDepth, channelMask,
@@ -75,13 +74,6 @@
           useFloat ? WAVE_FORMAT_IEEE_FLOAT : WAVE_FORMAT_PCM);
         writeChunk(formatChunk);
       }
-=======
-      // 28 byte ds64 header + 12 byte entry for axml
-      writeChunkPlaceholder(utils::fourCC("JUNK"), 40u);
-      auto formatChunk =
-          std::make_shared<FormatInfoChunk>(channels, sampleRate, bitDepth);
-      writeChunk(formatChunk);
->>>>>>> d3dae5c7
 
       for (auto chunk : additionalChunks) {
         writeChunk(chunk);
